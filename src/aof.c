--- conflicted
+++ resolved
@@ -221,11 +221,8 @@
     server.aof_rewrite_time_start = -1;
     /* Close pipes used for IPC between the two processes. */
     aofClosePipes();
-<<<<<<< HEAD
     closeChildInfoPipe();
-=======
     updateDictResizePolicy();
->>>>>>> cfdc800a
 }
 
 /* Called when the user switches from "appendonly yes" to "appendonly no"
